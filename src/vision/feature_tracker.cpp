/**
* @Function: Feature tracking using LK optical flow
*
* @Author  : Cheng Chi
* @Email   : chichengcn@sjtu.edu.cn
*
* Copyright (C) 2023 by Cheng Chi, All rights reserved.
**/
#include "gici/vision/feature_tracker.h"

#include <opencv2/opencv.hpp>
#include <opencv2/core.hpp>

#include "gici/utility/common.h"

namespace gici {

FeatureTracker::FeatureTracker(FeatureTrackerOptions options)
{
  CHECK(options.window_size.size() == 2);
  options_ = options;
} 

// Track features by LK optical flow
void FeatureTracker::track(const FramePtr& ref_frame,
    const FramePtr& cur_frame, OccupandyGrid2D& grid,
    const Eigen::Quaterniond& q_cur_ref)
{
  // Apply LK optical flow
  std::vector<cv::Point2f> ref_points;
  std::vector<cv::Point2f> cur_points;
  for (size_t i = 0; i < ref_frame->num_features_; i++) {
    ref_points.push_back(cv::Point2f(
      ref_frame->px_vec_.col(i)[0], ref_frame->px_vec_.col(i)[1]));
  }
  
  std::vector<unsigned char> status;
  if (options_.use_relative_rotation && 
      !checkEqual(q_cur_ref.coeffs(), Eigen::Quaterniond::Identity().coeffs())) {     // 使用先验位姿
    // Predict feature pixel using relative orientation
    predictFeatureTracking(ref_frame, cur_frame, q_cur_ref, ref_points, cur_points);  // 感觉是给光流跟踪提供了个初始值
                                                                                      // Vins里也有类似的操作，用速度给一个大概的初值
    cv::calcOpticalFlowPyrLK(ref_frame->img_pyr_[0], cur_frame->img_pyr_[0],
        ref_points, cur_points, status, cv::noArray(), 
        cv::Size(options_.window_size[0], options_.window_size[1]), 
        options_.max_level, 
        cv::TermCriteria(cv::TermCriteria::COUNT+cv::TermCriteria::EPS, 
        options_.max_count, options_.epsilon),
        cv::OPTFLOW_USE_INITIAL_FLOW);
  }
  else {
    cv::calcOpticalFlowPyrLK(ref_frame->img_pyr_[0], cur_frame->img_pyr_[0],
        ref_points, cur_points, status, cv::noArray(), 
        cv::Size(options_.window_size[0], options_.window_size[1]), 
        options_.max_level, 
        cv::TermCriteria(cv::TermCriteria::COUNT+cv::TermCriteria::EPS, 
        options_.max_count, options_.epsilon));
  }

  // Apply RANSAC
  std::vector<cv::Point2f> ref_bearings;
  std::vector<cv::Point2f> cur_bearings;
  std::unordered_map<int, int> index_map;
  int num_tracked = 0;
  for (size_t i = 0; i < ref_frame->num_features_; i++) {
    if (!status[i]) continue;

    // remove out bound features
    if ((cur_points[i].x < 0 || cur_points[i].x > ref_frame->cam()->imageWidth()) ||
        (cur_points[i].y < 0 || cur_points[i].y > ref_frame->cam()->imageHeight())) {
      status[i] = 0; continue;
    }

    BearingVector bearing;    // using svo::BearingVector = Eigen::Matrix<double, 3, 1>
    cv::Point2f point;
    Eigen::Vector2d px = Eigen::Vector2d(ref_points[i].x, ref_points[i].y);
    ref_frame->cam()->backProject3(px, &bearing);
    point.x = bearing.x() / bearing.z();
    point.y = bearing.y() / bearing.z();
    ref_bearings.push_back(point);  // 归一化坐标

    px = Eigen::Vector2d(cur_points[i].x, cur_points[i].y);
    cur_frame->cam()->backProject3(px, &bearing);
    point.x = bearing.x() / bearing.z();
    point.y = bearing.y() / bearing.z();
    cur_bearings.push_back(point);

    index_map.insert(std::make_pair(num_tracked, i));
    num_tracked++;
  }
  status.clear();

  // Apply ransac to reject error matches
  cv::findFundamentalMat(ref_bearings, cur_bearings, 
    cv::FM_RANSAC, options_.ransac_threshold / cur_frame->cam()->errorMultiplier(), 
    options_.ransac_confidence, status);

  // Put valid features in current frame
  const cv::Mat& mask = cur_frame->cam()->getMask();
  for (int i = 0; i < num_tracked; i++) {
    if (!status[i]) continue;

    int j = index_map.at(i);

    if (ref_frame->type_vec_[j] == FeatureType::kOutlier) continue;

    if(!mask.empty() && mask.at<uint8_t>(     // mask[i]=0的时候不设置新的特征点
      static_cast<int>(cur_points[j].y), static_cast<int>(cur_points[j].x)) == 0) {
      continue;
    }

    size_t grid_index = grid.getCellIndex(cur_points[j].x,cur_points[j].y, 1);  // 特征点在哪个格网
    if (!grid.isOccupied(grid_index)) {
      cur_frame->resizeFeatureStorage(cur_frame->num_features_ + 1);
      size_t& index = cur_frame->num_features_;
      cur_frame->px_vec_.col(index) = 
        Eigen::Vector2d(cur_points[j].x, cur_points[j].y);
      cur_frame->track_id_vec_[index] = ref_frame->track_id_vec_[j];
      cur_frame->grad_vec_.col(index) = ref_frame->grad_vec_.col(j);
      cur_frame->score_vec_[index] = ref_frame->score_vec_[j];
      cur_frame->level_vec_[index] = ref_frame->level_vec_[j];
      cur_frame->num_features_++;
      grid.setOccupied(grid_index);
    }
  }
<<<<<<< HEAD
  frame_utils::computeNormalizedBearingVectors(   // 计算关键点的归一化方向向量
=======
  frame_utils::computeBearingVectors(
>>>>>>> b7429135
    cur_frame->px_vec_, *cur_frame->cam(), &cur_frame->f_vec_);
}

// Predict initial point for optical flow tracking
void FeatureTracker::predictFeatureTracking(const FramePtr& ref_frame,
    const FramePtr& cur_frame,
    const Eigen::Quaterniond& q_cur_ref, 
    const std::vector<cv::Point2f>& ref_points,
    std::vector<cv::Point2f>& pre_points)
{
  Eigen::Matrix3d R_cur_ref = q_cur_ref.toRotationMatrix();
  
  if (pre_points.size() != ref_points.size()) pre_points.resize(ref_points.size());
  for (size_t i = 0; i < ref_points.size(); i++) {
    Eigen::Vector2d px(ref_points[i].x, ref_points[i].y);
    BearingVector ref_bearing;
    ref_frame->cam()->backProject3(px, &ref_bearing);
    BearingVector pre_bearing = R_cur_ref * ref_bearing;  // 只补偿旋转
    Eigen::Vector2d px_pre;
    cur_frame->cam()->project3(pre_bearing, &px_pre);
    pre_points[i] = cv::Point2f(px_pre(0), px_pre(1));
  }
}

}<|MERGE_RESOLUTION|>--- conflicted
+++ resolved
@@ -123,11 +123,7 @@
       grid.setOccupied(grid_index);
     }
   }
-<<<<<<< HEAD
-  frame_utils::computeNormalizedBearingVectors(   // 计算关键点的归一化方向向量
-=======
   frame_utils::computeBearingVectors(
->>>>>>> b7429135
     cur_frame->px_vec_, *cur_frame->cam(), &cur_frame->f_vec_);
 }
 
