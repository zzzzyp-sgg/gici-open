/**
* @Function: Single Point positioning implementation
*
* @Author  : Cheng Chi
* @Email   : chichengcn@sjtu.edu.cn
*
* Copyright (C) 2023 by Cheng Chi, All rights reserved.
**/
#include "gici/gnss/spp_estimator.h"

#include "gici/gnss/gnss_parameter_blocks.h"
#include "gici/gnss/gnss_common.h"

namespace gici {

// The default constructor
SppEstimator::SppEstimator(const SppEstimatorOptions& options, 
               const GnssEstimatorBaseOptions& gnss_base_options, 
               const EstimatorBaseOptions& base_options) :
  spp_options_(options), 
  GnssEstimatorBase(gnss_base_options, base_options),
  EstimatorBase(base_options)
{
  type_ = EstimatorType::Spp;
  states_.push_back(State());
  gnss_measurements_.push_back(GnssMeasurement());
  can_compute_covariance_ = true;
}

SppEstimator::SppEstimator(const SppEstimatorOptions& options, 
               const GnssEstimatorBaseOptions& gnss_base_options) :
  spp_options_(options), 
  GnssEstimatorBase(gnss_base_options, EstimatorBaseOptions()),
  EstimatorBase(EstimatorBaseOptions())
{
  base_options_.max_iteration = 10;
  base_options_.max_solver_time = 0.05;
  base_options_.solver_type = ceres::DENSE_NORMAL_CHOLESKY;
  base_options_.trust_region_strategy_type = ceres::LEVENBERG_MARQUARDT;
  base_options_.verbose_output = false;

  type_ = EstimatorType::Spp;
  states_.push_back(State());
  gnss_measurements_.push_back(GnssMeasurement());
}

SppEstimator::SppEstimator(const GnssEstimatorBaseOptions& gnss_base_options) :
  spp_options_(SppEstimatorOptions()), 
  GnssEstimatorBase(gnss_base_options, EstimatorBaseOptions()),
  EstimatorBase(EstimatorBaseOptions())
{
  base_options_.max_iteration = 10;
  base_options_.max_solver_time = 0.05;
  base_options_.solver_type = ceres::DENSE_NORMAL_CHOLESKY;
  base_options_.trust_region_strategy_type = ceres::LEVENBERG_MARQUARDT;
  base_options_.verbose_output = false;

  type_ = EstimatorType::Spp;
  states_.push_back(State());
  gnss_measurements_.push_back(GnssMeasurement());
}

// The default destructor
SppEstimator::~SppEstimator()
{}

// Add measurement
bool SppEstimator::addMeasurement(const EstimatorDataCluster& measurement)
{
  if (measurement.gnss && measurement.gnss_role == GnssRole::Rover) {
    return addGnssMeasurementAndState(*measurement.gnss);
  }

  return false;
}

// Add GNSS measurements and state
bool SppEstimator::addGnssMeasurementAndState(
    const GnssMeasurement& measurement)
{
  // Get prior position
  Eigen::Vector3d position_prior = Eigen::Vector3d::Zero();
  if (!isFirstEpoch()) {
    position_prior = getPositionEstimate();               // 获得先验位置
  }
  else if (coordinate_) {
    position_prior = coordinate_->getZero(GeoType::ECEF); // 转换到ECEF坐标系下
  }
  else {
    // compute from ephemerides
    int num_sum_satellites = 0;
    Eigen::Vector3d sum_satellite_position = Eigen::Vector3d::Zero();
    for (auto& sat : measurement.satellites) {
      auto& satellite = sat.second;
      if (checkZero(satellite.sat_position)) continue;
      sum_satellite_position += satellite.sat_position;
      num_sum_satellites++;
    }
    Eigen::Vector3d avg_satellite_position = sum_satellite_position / 
      static_cast<double>(num_sum_satellites);
    Eigen::Vector3d avg_lla;
    ecef2pos(avg_satellite_position.data(), avg_lla.data());
    avg_lla(2) = 0.0;
    pos2ecef(avg_lla.data(), position_prior.data());
  }

  // Set to local measurement handle
  curGnss() = measurement;
  curGnss().position = position_prior;  // 位置坐标先设置成先验坐标

  // Erase non-base-frequency measurements and non-dual-frequency satellites
  if (spp_options_.use_dual_frequency) arrangeDualFrequency(curGnss());
  // Correct code bias for single frequency mode
  else correctCodeBias(curGnss());

  // Compute ionosphere delays
  computeIonosphereDelay(curGnss(), !spp_options_.use_dual_frequency);

  // Add parameter blocks
  double timestamp = measurement.timestamp;
  curState().timestamp = timestamp;
  // position block
  // TODO GNSS的图优化结构
  BackendId position_id = addGnssPositionParameterBlock(curGnss().id, position_prior);  // 位置先验
  curState().id = position_id;
  curState().id_in_graph = position_id;
  // clock block
  int num_valid_system = 0;
  addClockParameterBlocks(curGnss(), curGnss().id, num_valid_system); // 钟差
  
  // Add pseudorange residual blocks
  int num_valid_satellite = 0;
<<<<<<< HEAD
  addPseudorangeResidualBlocks(curGnss(), curState(), num_valid_satellite, true); // 伪距残差
=======
  addPseudorangeResidualBlocks(
    curGnss(), curState(), num_valid_satellite, true);
>>>>>>> b7429135

  // Check if insufficient satellites
  if (!checkSufficientSatellite(num_valid_satellite, num_valid_system)) {
    return false;
  }

  num_satellites_ = num_valid_satellite;

  // Erase all parameters in previous states
  Graph::ParameterBlockCollection parameters = graph_->parameters();
  for (auto parameter : parameters) {
    if (BackendId(parameter.first).bundleId() == curState().id.bundleId()) continue;
    graph_->removeParameterBlock(parameter.first);
  }

  return true;
}

// Solve current graph
bool SppEstimator::estimate()
{
  status_ = EstimatorStatus::Converged;

  // Optimize with FDE(误差)
  if (gnss_base_options_.use_outlier_rejection)
  while (1)
  {
    optimize(); // 执行优化
    // reject outlier
    if (!rejectPseudorangeOutlier(curState(), 
        gnss_base_options_.reject_one_outlier_once)) break;
  }
  // Optimize without FDE
  else {
    optimize();
  }

  // Check DOP
  // DOP值太高就把当前的都删掉
  bool dop_valid = true;
  curGnss().position = getPositionEstimate(curState());
  if (!checkZero(curGnss().position)) {
    updateGdop(curGnss());
    if (gdop_ > gnss_base_options_.common.max_gdop) {
      LOG(INFO) << "High GDOP! Our tolerant is " 
        << gnss_base_options_.common.max_gdop << " in maximum, but current GDOP is "
        << gdop_ << "!";
      // erase parameters
      Graph::ParameterBlockCollection parameters = graph_->parameters();
      for (auto parameter : parameters) graph_->removeParameterBlock(parameter.first);
      states_.clear(); // 这里直接清空
      dop_valid = false;
    }
  }

  // Check chi-square
  int n_residual = 0;
  int n_parameter = graph_->parameters().size();
  double chi_square = 0.0;
  auto residual_blocks = graph_->residuals();
  for (auto residual_block : residual_blocks) {
    std::shared_ptr<ErrorInterface> interface = residual_block.error_interface_ptr;
    ErrorType type = interface->typeInfo();
    if (!(type == ErrorType::kPseudorangeError)) continue;  // 伪距残差
    double residual[1];
    n_residual++;
    graph_->problem()->EvaluateResidualBlock(residual_block.residual_block_id, 
      false, nullptr, residual, nullptr); // 计算残差和雅可比
    chi_square += square(residual[0]);
  }
  int chisqr_degree = n_residual - n_parameter - 1;
  if (chisqr_degree > 0 && chi_square > chisqr[n_residual - n_parameter - 1]) {
    LOG(INFO) << "High chi-square! Chi-square is " << chi_square
      << ". Chi-square threshold is " << chisqr[n_residual - n_parameter - 1] << ".";
  }

  // Log information
  if (base_options_.verbose_output) {
    LOG(INFO) << estimatorTypeToString(type_) << ": " 
      << "Iterations: " << graph_->summary.iterations.size() << ", "
      << std::scientific << std::setprecision(3) 
      << "Initial cost: " << graph_->summary.initial_cost << ", "
      << "Final cost: " << graph_->summary.final_cost
      << ", Sat number: " << std::setw(2) << num_satellites_      
      << ", GDOP: " << std::setprecision(1) << std::fixed << gdop_;
  }

  // Estimate velocity
  if (spp_options_.estimate_velocity && dop_valid) 
  {
    // Add parameter blocks
    int num_valid_doppler_system = 0;
    // velocity block
    addGnssVelocityParameterBlock(curGnss().id);
    // frequency block
    addFrequencyParameterBlocks(curGnss(), curGnss().id, num_valid_doppler_system);

    // Add doppler residual blocks
    int num_valid_doppler_satellite = 0;
    addDopplerResidualBlocks(curGnss(), curState(), num_valid_doppler_satellite, true);
    if (!checkSufficientSatellite(
        num_valid_doppler_satellite, num_valid_doppler_system, false)) {
      eraseGnssVelocityParameterBlock(curState());
      eraseFrequencyParameterBlocks(curState());
      has_velocity_estimate_ = false;
    }
    else {
      // To speed-up the optimization, we do the following things:
      // erase all pseudorange residuals
      erasePseudorangeResidualBlocks(curState());
      // set position and clock parameters as constant
      graph_->setParameterBlockConstant(curState().id.asInteger());
      for (auto system : getGnssSystemList()) {
        BackendId clock_id = changeIdType(curState().id, IdType::gClock, system);
        if (graph_->parameterBlockExists(clock_id.asInteger())) {
          graph_->setParameterBlockConstant(clock_id.asInteger());
        }
      }

      optimize();
      has_velocity_estimate_ = true;
    }
  }

  // Shift memory
  states_.push_back(State());
  while (states_.size() > 2) states_.pop_front();

  if (!dop_valid) status_ = EstimatorStatus::InvalidEpoch;
  return dop_valid;
}

// Erase non-base-frequency measurements and non-dual-frequency satellites
void SppEstimator::arrangeDualFrequency(GnssMeasurement& measurement)
{
  CodeBias::BaseFrequencies bases = measurement.code_bias->getBase();
  for (auto it_sat = measurement.satellites.begin(); 
       it_sat != measurement.satellites.end(); ) {
    char system = it_sat->first[0];
    std::pair<int, int> base_pair = bases.at(system);
    int phase_id_base_lhs = 
      gnss_common::getPhaseID(system, base_pair.first);
    int phase_id_base_rhs = 
      gnss_common::getPhaseID(system, base_pair.second);
    int valid_cnt = 0;
    for (auto it_obs = it_sat->second.observations.begin(); 
         it_obs != it_sat->second.observations.end(); ) {
      int phase_id = gnss_common::getPhaseID(system, it_obs->first);
      if ((phase_id != phase_id_base_lhs && phase_id != phase_id_base_rhs) || 
          !checkObservationValid(measurement, 
          GnssMeasurementIndex(it_sat->first, it_obs->first))) {
        it_obs = it_sat->second.observations.erase(it_obs);
      }
      else { valid_cnt++; it_obs++; }
    }
    if (valid_cnt != 2) {
      it_sat = measurement.satellites.erase(it_sat);
    }
    else it_sat++;
  }
}

// Get position estimate in ECEF
Eigen::Vector3d SppEstimator::getPositionEstimate(const State& state)
{
  std::shared_ptr<PositionParameterBlock> block_ptr =
      std::static_pointer_cast<PositionParameterBlock>(
        graph_->parameterBlockPtr(state.id.asInteger()));
  CHECK(block_ptr != nullptr);
  return block_ptr->estimate();
}

// Get clock estimate
std::map<char, double> SppEstimator::getClockEstimate(const State& state)
{
  std::map<char, double> system_to_clock;
  for (auto system : getGnssSystemList()) {
    BackendId clock_id = changeIdType(state.id, IdType::gClock, system);
    if (!graph_->parameterBlockExists(clock_id.asInteger())) continue;
    std::shared_ptr<ClockParameterBlock> block_ptr =
        std::static_pointer_cast<ClockParameterBlock>(
          graph_->parameterBlockPtr(clock_id.asInteger()));
    CHECK(block_ptr != nullptr);
    system_to_clock.insert(std::make_pair(system, block_ptr->estimate()[0]));
  }
  return system_to_clock;
}

// Get velocity estimate in ECEF
Eigen::Vector3d SppEstimator::getVelocityEstimate(const State& state)
{
  if (!spp_options_.estimate_velocity) {
    return Eigen::Vector3d::Zero();
  }

  BackendId velocity_id = changeIdType(state.id, IdType::gVelocity);
  if (!graph_->parameterBlockExists(velocity_id.asInteger())) {
    return Eigen::Vector3d::Zero();
  }
  std::shared_ptr<VelocityParameterBlock> block_ptr =
      std::static_pointer_cast<VelocityParameterBlock>(
        graph_->parameterBlockPtr(velocity_id.asInteger()));
  CHECK(block_ptr != nullptr);
  return block_ptr->estimate();
}

// Get frequency estimate
std::map<char, double> SppEstimator::getFrequencyEstimate(const State& state)
{
  std::map<char, double> system_to_freq;
  if (!spp_options_.estimate_velocity) {
    return system_to_freq;
  }

  for (auto system : getGnssSystemList()) {
    BackendId freq_id = changeIdType(state.id, IdType::gFrequency, system);
    if (!graph_->parameterBlockExists(freq_id.asInteger())) continue;
    std::shared_ptr<FrequencyParameterBlock> block_ptr =
        std::static_pointer_cast<FrequencyParameterBlock>(
          graph_->parameterBlockPtr(freq_id.asInteger()));
    CHECK(block_ptr != nullptr);
    system_to_freq.insert(std::make_pair(system, block_ptr->estimate()[0]));
  }
  return system_to_freq;
}

// Get velocity covariance in ECEF
Eigen::Matrix3d SppEstimator::getVelocityCovariance(const State& state)
{
  if (!spp_options_.estimate_velocity) {
    return Eigen::Matrix3d::Zero();
  }

  BackendId velocity_id = changeIdType(state.id, IdType::gVelocity);
  if (!graph_->parameterBlockExists(velocity_id.asInteger())) {
    return Eigen::Matrix3d::Zero();
  }
  std::vector<size_t> parameter_block_ids;
  parameter_block_ids.push_back(velocity_id.asInteger());

  // compute covariance
  Eigen::MatrixXd covariance;
  CHECK(graph_->computeCovariance(parameter_block_ids, covariance));
  CHECK_EQ(covariance.cols(), 3);
  return covariance;
}

};<|MERGE_RESOLUTION|>--- conflicted
+++ resolved
@@ -130,12 +130,8 @@
   
   // Add pseudorange residual blocks
   int num_valid_satellite = 0;
-<<<<<<< HEAD
-  addPseudorangeResidualBlocks(curGnss(), curState(), num_valid_satellite, true); // 伪距残差
-=======
   addPseudorangeResidualBlocks(
     curGnss(), curState(), num_valid_satellite, true);
->>>>>>> b7429135
 
   // Check if insufficient satellites
   if (!checkSufficientSatellite(num_valid_satellite, num_valid_system)) {
